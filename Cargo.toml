[package]
name = "rustic_server"
version = "0.1.1-dev"
<<<<<<< HEAD
authors = ["rustic-rs Maintainers"]
=======
authors = ["the rustic-rs team"]
>>>>>>> 13d08298
categories = ["command-line-utilities"]
edition = "2021"
homepage = "https://rustic.cli.rs/"
keywords = ["backup", "restic", "cli", "server"]
license = "AGPL-3.0-or-later"
repository = "https://github.com/rustic-rs/rustic_server"
rust-version = "1.70.0"
description = """
rustic server - a REST server built in rust to use with rustic and restic.
"""
# cargo-binstall support
# https://github.com/cargo-bins/cargo-binstall/blob/HEAD/SUPPORT.md
[package.metadata.binstall]
pkg-url = "{ repo }/releases/download/v{ version }/{ repo }-v{ version }-{ target }{ archive-suffix }"
bin-dir = "{ bin }-{ target }/{ bin }{ binary-ext }"
pkg-fmt = "tar.gz"

[package.metadata.binstall.signing]
algorithm = "minisign"
pubkey = "RWSWSCEJEEacVeCy0va71hlrVtiW8YzMzOyJeso0Bfy/ZXq5OryWi/8T"

[package.metadata.wix]
upgrade-guid = "EE4ED7D1-CE20-4919-B988-33482C0C3042"
path-guid = "F5605741-D1CF-45E2-B082-3A71B58C01C8"
license = false
eula = false

[dependencies]
anyhow = "1"
async-trait = "0.1"
# FIXME: Add "headers" feature to Axum?
axum = { version = "0.7", features = ["tracing", "multipart", "http2"] }
axum-auth = "0.7"
axum-extra = { version = "0.9", features = ["typed-header", "query", "async-read-body", "typed-routing"] }
axum-macros = "0.4"
axum-range = "0.4"
axum-server = { version = "0.7", features = ["tls-rustls"] }
clap = { version = "4", features = ["derive"] }
displaydoc = "0.2"
# enum_dispatch = "0.3.12"
futures = "0.3"
futures-util = "0.3"
htpasswd-verify = "0.3"
http-body-util = "0.1"
http-range = "0.1"
inquire = "0.7"
pin-project = "1"
rand = "0.8"
serde = { version = "1", default-features = false, features = ["derive"] }
serde_derive = "1"
strum = { version = "0.26", features = ["derive"] }
thiserror = "2"
tokio = { version = "1", features = ["full"] }
tokio-util = { version = "0.7", features = ["io", "io-util"] }
toml = "0.8"
tracing = "0.1"
tracing-subscriber = { version = "0.3", features = ["env-filter"] }
walkdir = "2"

[dev-dependencies]
base64 = "0.22.1"
insta = { version = "1.41.1", features = ["redactions", "ron"] }
rstest = "0.23.0"
# reqwest = "0.11.18"
# serial_test = "*"
serde_json = "*"
tower = "*"

# see: https://nnethercote.github.io/perf-book/build-configuration.html
[profile.dev]
opt-level = 0
debug = true
rpath = false
lto = false
debug-assertions = true
codegen-units = 4

# compile dependencies with optimizations in dev mode
# see: https://doc.rust-lang.org/stable/cargo/reference/profiles.html#overrides
[profile.dev.package."*"]
opt-level = 3
debug = true

[profile.release]
opt-level = 3
debug = false # true for profiling
rpath = false
lto = "fat"
debug-assertions = false
codegen-units = 1
strip = true
panic = "abort"

[profile.test]
opt-level = 1
debug = true
rpath = false
lto = false
debug-assertions = true
codegen-units = 4

[profile.bench]
opt-level = 3
debug = true # true for profiling
rpath = false
lto = true
debug-assertions = false
codegen-units = 1

# The profile that 'dist' will build with
[profile.dist]
inherits = "release"
lto = "thin"<|MERGE_RESOLUTION|>--- conflicted
+++ resolved
@@ -1,11 +1,7 @@
 [package]
 name = "rustic_server"
 version = "0.1.1-dev"
-<<<<<<< HEAD
-authors = ["rustic-rs Maintainers"]
-=======
 authors = ["the rustic-rs team"]
->>>>>>> 13d08298
 categories = ["command-line-utilities"]
 edition = "2021"
 homepage = "https://rustic.cli.rs/"
